/*
* Copyright (c) 2019 Calvin Rose & contributors
*
* Permission is hereby granted, free of charge, to any person obtaining a copy
* of this software and associated documentation files (the "Software"), to
* deal in the Software without restriction, including without limitation the
* rights to use, copy, modify, merge, publish, distribute, sublicense, and/or
* sell copies of the Software, and to permit persons to whom the Software is
* furnished to do so, subject to the following conditions:
*
* The above copyright notice and this permission notice shall be included in
* all copies or substantial portions of the Software.
*
* THE SOFTWARE IS PROVIDED "AS IS", WITHOUT WARRANTY OF ANY KIND, EXPRESS OR
* IMPLIED, INCLUDING BUT NOT LIMITED TO THE WARRANTIES OF MERCHANTABILITY,
* FITNESS FOR A PARTICULAR PURPOSE AND NONINFRINGEMENT. IN NO EVENT SHALL THE
* AUTHORS OR COPYRIGHT HOLDERS BE LIABLE FOR ANY CLAIM, DAMAGES OR OTHER
* LIABILITY, WHETHER IN AN ACTION OF CONTRACT, TORT OR OTHERWISE, ARISING
* FROM, OUT OF OR IN CONNECTION WITH THE SOFTWARE OR THE USE OR OTHER DEALINGS
* IN THE SOFTWARE.
*/

/* Compiler feature test macros for things */
#define _DEFAULT_SOURCE
#define _BSD_SOURCE

#ifndef JANET_AMALG
#include <janet.h>
#include "util.h"
#endif

typedef uint8_t   ta_uint8_t;
typedef int8_t    ta_int8_t;
typedef uint16_t  ta_uint16_t;
typedef int16_t   ta_int16_t;
typedef uint32_t  ta_uint32_t;
typedef int32_t   ta_int32_t;
typedef uint64_t  ta_uint64_t;
typedef int64_t   ta_int64_t;
typedef float     ta_float32_t;
typedef double    ta_float64_t;

typedef enum TA_Type {
    TA_TYPE_uint8,
    TA_TYPE_int8,
    TA_TYPE_uint16,
    TA_TYPE_int16,
    TA_TYPE_uint32,
    TA_TYPE_int32,
    TA_TYPE_uint64,
    TA_TYPE_int64,
    TA_TYPE_float32,
    TA_TYPE_float64,
} TA_Type;


static  char *ta_type_names[] = {
    "uint8",
    "int8",
    "uint16",
    "int16",
    "uint32",
    "int32",
    "uint64",
    "int64",
    "float32",
    "float64",
};

static  size_t ta_type_sizes[] = {
    sizeof(ta_uint8_t),
    sizeof(ta_int8_t),
    sizeof(ta_uint16_t),
    sizeof(ta_int16_t),
    sizeof(ta_uint32_t),
    sizeof(ta_int32_t),
    sizeof(ta_uint64_t),
    sizeof(ta_int64_t),
    sizeof(ta_float32_t),
    sizeof(ta_float64_t),
};
#define TA_COUNT_TYPES (TA_TYPE_float64 + 1)
#define TA_ATOM_MAXSIZE 8;

#define TA_FLAG_BIG_ENDIAN 1

static TA_Type get_ta_type_by_name(const uint8_t *name) {
    size_t nt = sizeof(ta_type_names) / sizeof(char *);
    for (size_t i = 0; i < nt; i++) {
        if (!janet_cstrcmp(name, ta_type_names[i]))
            return i;
    }
    return 0;
}




typedef struct {
    uint8_t *data;
    size_t size;
    int32_t flags;
} TA_Buffer;

static TA_Buffer *ta_buffer_init(TA_Buffer *buf, size_t size) {
    buf->data = (uint8_t *)calloc(size, sizeof(uint8_t));
    buf->size = size;
#ifdef JANET_BIG_ENDIAN
    buf->flags = TA_FLAG_BIG_ENDIAN;
#else
    buf->flags = 0;
#endif
    return buf;
}

static int ta_buffer_gc(void *p, size_t s) {
    (void) s;
    TA_Buffer *buf = (TA_Buffer *)p;
    free(buf->data);
    return 0;
}

static void ta_buffer_marshal(void *p, JanetMarshalContext *ctx) {
  TA_Buffer *buf = (TA_Buffer *)p;
  janet_marshal_int(ctx,buf->size);
  janet_marshal_int(ctx,buf->flags);
  janet_marshal_bytes(ctx,buf->data,buf->size);
}


static const JanetAbstractType ta_buffer_type = {"ta/buffer", ta_buffer_gc, NULL, NULL, NULL};


typedef struct {
    TA_Buffer *buffer;
    void *data;   /* pointer inside buffer->data */
    size_t size;
    size_t stride;
    TA_Type type;
} TA_View;


static int ta_mark(void *p, size_t s) {
    (void) s;
    TA_View *view = (TA_View *)p;
    janet_mark(janet_wrap_abstract(view->buffer));
    return 0;
}

#define DEFINE_VIEW_TYPE(type) \
  typedef struct {         \
    TA_Buffer * buffer;        \
    ta_##type##_t * data;      \
    size_t size;           \
    size_t stride;         \
    TA_Type type;          \
  } TA_View_##type ;


#define  DEFINE_VIEW_GETTER(type) \
static Janet ta_get_##type(void *p, Janet key) { \
  Janet value;  \
  size_t index; \
  if (!janet_checkint(key))      \
    janet_panic("expected integer key");     \
  index = (size_t)janet_unwrap_integer(key);\
  TA_View_##type * array=(TA_View_##type *)p; \
  if (index >= array->size) { \
    value = janet_wrap_nil(); \
  } else { \
    value = janet_wrap_number(array->data[index*array->stride]); \
  } \
  return value; \
}

#define DEFINE_VIEW_SETTER(type) \
void ta_put_##type(void *p, Janet key,Janet value) { \
  size_t index;\
  if (!janet_checkint(key))\
    janet_panic("expected integer key"); \
  if (!janet_checktype(value,JANET_NUMBER)) \
    janet_panic("expected number value"); \
  index = (size_t)janet_unwrap_integer(key); \
  TA_View_##type * array=(TA_View_##type *)p; \
  if (index >= array->size) { \
    janet_panic("typed array out of bound"); \
  } \
  array->data[index*array->stride]=(ta_##type##_t)janet_unwrap_number(value); \
}

#define DEFINE_VIEW_INITIALIZER(type) \
  static TA_View * ta_init_##type(TA_View * view,TA_Buffer * buf,size_t size,size_t offset,size_t stride) { \
  TA_View_##type * tview=(TA_View_##type *) view; \
  size_t buf_size=offset+(size-1)*(sizeof(ta_##type##_t))*stride+1; \
  if (buf==NULL) {  \
    buf=(TA_Buffer *)janet_abstract(&ta_buffer_type,sizeof(TA_Buffer)); \
    ta_buffer_init(buf,buf_size); \
  } \
  if (buf->size<buf_size) { \
    janet_panic("bad buffer size"); \
  } \
  tview->buffer=buf; \
  tview->stride=stride; \
  tview->size=size; \
  tview->data=(ta_##type##_t *)(buf->data+offset);  \
  tview->type=TA_TYPE_##type; \
  return view; \
}

#define BUILD_TYPE(type) \
DEFINE_VIEW_TYPE(type)   \
DEFINE_VIEW_GETTER(type)  \
DEFINE_VIEW_SETTER(type) \
DEFINE_VIEW_INITIALIZER(type)

BUILD_TYPE(uint8)
BUILD_TYPE(int8)
BUILD_TYPE(uint16)
BUILD_TYPE(int16)
BUILD_TYPE(uint32)
BUILD_TYPE(int32)
BUILD_TYPE(uint64)
BUILD_TYPE(int64)
BUILD_TYPE(float32)
BUILD_TYPE(float64)

#undef DEFINE_VIEW_TYPE
#undef DEFINE_VIEW_GETTER
#undef DEFINE_VIEW_SETTER
#undef DEFINE_VIEW_INITIALIZER


#define VIEW_ABSTRACT_DEFINE(type) {"ta/"#type,NULL,ta_mark,ta_get_##type,ta_put_##type}

static const JanetAbstractType ta_array_types[] = {
    VIEW_ABSTRACT_DEFINE(uint8),
    VIEW_ABSTRACT_DEFINE(int8),
    VIEW_ABSTRACT_DEFINE(uint16),
    VIEW_ABSTRACT_DEFINE(int16),
    VIEW_ABSTRACT_DEFINE(uint32),
    VIEW_ABSTRACT_DEFINE(int32),
    VIEW_ABSTRACT_DEFINE(uint64),
    VIEW_ABSTRACT_DEFINE(int64),
    VIEW_ABSTRACT_DEFINE(float32),
    VIEW_ABSTRACT_DEFINE(float64),
};

static int is_ta_type(Janet x) {
    if (janet_checktype(x, JANET_ABSTRACT)) {
        const JanetAbstractType *at = janet_abstract_type(janet_unwrap_abstract(x));
        for (size_t i = 0; i < TA_COUNT_TYPES; i++) {
            if (at == ta_array_types + i) return 1;
        }
    }
    return 0;
}

#undef VIEW_ABSTRACT_DEFINE


#define CASE_TYPE_INITIALIZE(type)  case  TA_TYPE_##type :  ta_init_##type(view,buffer,size,offset,stride); break

static Janet cfun_typed_array_new(int32_t argc, Janet *argv) {
    janet_arity(argc, 2, 5);
    size_t offset = 0;
    size_t stride = 1;
    TA_Buffer *buffer = NULL;
    const uint8_t *keyw = janet_getkeyword(argv, 0);
    TA_Type type = get_ta_type_by_name(keyw);
    size_t size = (size_t)janet_getinteger(argv, 1);
    if (argc > 2)
        stride = (size_t)janet_getinteger(argv, 2);
    if (argc > 3)
        offset = (size_t)janet_getinteger(argv, 3);
    if (argc > 4) {
        if (is_ta_type(argv[4])) {
            TA_View *view = (TA_View *)janet_unwrap_abstract(argv[4]);
            offset = (view->buffer->data - (uint8_t *)(view->data)) + offset * ta_type_sizes[view->type];
            stride *= view->stride;
            buffer = view->buffer;
        } else {
            buffer = (TA_Buffer *)janet_getabstract(argv, 4, &ta_buffer_type);
        }
    }
    TA_View *view = janet_abstract(&ta_array_types[type], sizeof(TA_View));
    switch (type) {
            CASE_TYPE_INITIALIZE(uint8);
            CASE_TYPE_INITIALIZE(int8);
            CASE_TYPE_INITIALIZE(uint16);
            CASE_TYPE_INITIALIZE(int16);
            CASE_TYPE_INITIALIZE(uint32);
            CASE_TYPE_INITIALIZE(int32);
            CASE_TYPE_INITIALIZE(uint64);
            CASE_TYPE_INITIALIZE(int64);
            CASE_TYPE_INITIALIZE(float32);
            CASE_TYPE_INITIALIZE(float64);
    }
    return janet_wrap_abstract(view);
}

#undef CASE_TYPE_INITIALIZE

static Janet cfun_typed_array_buffer(int32_t argc, Janet *argv) {
    janet_fixarity(argc, 1);
    if (is_ta_type(argv[0])) {
        TA_View *view = (TA_View *)janet_unwrap_abstract(argv[0]);
        return janet_wrap_abstract(view->buffer);
    }
    size_t size = (size_t)janet_getinteger(argv, 0);
    TA_Buffer *buf = (TA_Buffer *)janet_abstract(&ta_buffer_type, sizeof(TA_Buffer));
    ta_buffer_init(buf, size);
    return janet_wrap_abstract(buf);
}

static Janet cfun_typed_array_size(int32_t argc, Janet *argv) {
    janet_fixarity(argc, 1);
    if (is_ta_type(argv[0])) {
        TA_View *view = (TA_View *)janet_unwrap_abstract(argv[0]);
        return janet_wrap_number(view->size);
    }
    TA_Buffer *buf = (TA_Buffer *)janet_getabstract(argv, 0, &ta_buffer_type);
    return janet_wrap_number(buf->size);
}

static Janet cfun_typed_array_properties(int32_t argc, Janet *argv) {
    janet_fixarity(argc, 1);
    if (!is_ta_type(argv[0]))
        janet_panic("expected typed array");
    TA_View *view = (TA_View *)janet_unwrap_abstract(argv[0]);
    JanetKV *props = janet_struct_begin(6);
    janet_struct_put(props, janet_ckeywordv("size"), janet_wrap_number(view->size));
    janet_struct_put(props, janet_ckeywordv("byte-offset"), janet_wrap_number((uint8_t *)(view->data) - view->buffer->data));
    janet_struct_put(props, janet_ckeywordv("stride"), janet_wrap_number(view->stride));
    janet_struct_put(props, janet_ckeywordv("type"), janet_ckeywordv(ta_type_names[view->type]));
    janet_struct_put(props, janet_ckeywordv("type-size"), janet_wrap_number(ta_type_sizes[view->type]));
    janet_struct_put(props, janet_ckeywordv("buffer"), janet_wrap_abstract(view->buffer));
    return janet_wrap_struct(janet_struct_end(props));
}

<<<<<<< HEAD
static Janet cfun_abstract_properties(int32_t argc, Janet *argv) {
    janet_fixarity(argc, 1);
    JanetAbstractTypeInfo * info;
    if (janet_checktype(argv[0],JANET_KEYWORD)) {
      const uint8_t *keyw = janet_unwrap_keyword(argv[0]);
      info=janet_get_abstract_type_info_byname((const char*)keyw);
    } else {
      uint32_t tag = (uint32_t)janet_getinteger(argv, 0);
      info=janet_get_abstract_type_info(tag);
    }
    if (info==NULL) {
      return janet_wrap_nil();
    }
    JanetKV *props = janet_struct_begin(2);
    janet_struct_put(props, janet_ckeywordv("tag"), janet_wrap_number(info->tag));
    janet_struct_put(props, janet_ckeywordv("name"), janet_ckeywordv(info->type.name));
    return janet_wrap_struct(janet_struct_end(props));
}

=======
static Janet cfun_typed_array_copy_bytes(int32_t argc, Janet *argv) {
    janet_fixarity(argc, 4);
    if (is_ta_type(argv[0]) && is_ta_type(argv[2])) {
      TA_View *src = (TA_View *)janet_unwrap_abstract(argv[0]);
      size_t index_src=(size_t)janet_getinteger(argv, 1);
      TA_View *dst = (TA_View *)janet_unwrap_abstract(argv[2]);
      size_t index_dst=(size_t)janet_getinteger(argv, 3);
      size_t src_atom_size=ta_type_sizes[src->type];
      size_t dst_atom_size=ta_type_sizes[dst->type];
      size_t pos_src=((uint8_t *)(src->data) - src->buffer->data)+(index_src*src->stride*src_atom_size);
      size_t pos_dst=((uint8_t *)(dst->data) - dst->buffer->data)+(index_dst*dst->stride*dst_atom_size);
      if (pos_dst+src_atom_size <= dst->buffer->size)
	memmove(dst->buffer->data+pos_dst,src->buffer->data+pos_src,src_atom_size);
      else
	janet_panic("typed array out of bound");
    } else {
      janet_panic("expected typed array");
    }
    return janet_wrap_nil();
}

static Janet cfun_typed_array_swap_bytes(int32_t argc, Janet *argv) {
    janet_fixarity(argc, 4);
    if (is_ta_type(argv[0]) && is_ta_type(argv[2])) {
      TA_View *src = (TA_View *)janet_unwrap_abstract(argv[0]);
      size_t index_src=(size_t)janet_getinteger(argv, 1);
      TA_View *dst = (TA_View *)janet_unwrap_abstract(argv[2]);
      size_t index_dst=(size_t)janet_getinteger(argv, 3);
      size_t src_atom_size=ta_type_sizes[src->type];
      size_t dst_atom_size=ta_type_sizes[dst->type];
      size_t pos_src=((uint8_t *)(src->data) - src->buffer->data)+(index_src*src->stride*src_atom_size);
      size_t pos_dst=((uint8_t *)(dst->data) - dst->buffer->data)+(index_dst*dst->stride*dst_atom_size);
      uint8_t temp[TA_ATOM_MAXSIZE];
      if (pos_dst+src_atom_size <= dst->buffer->size) {
	uint8_t * src_ptr=src->buffer->data+pos_src;
	uint8_t * dst_ptr=dst->buffer->data+pos_dst;
	memcpy(temp,src_ptr,src_atom_size);
	memcpy(src_ptr,dst_ptr,src_atom_size);
	memcpy(dst_ptr,temp,src_atom_size);
      }
      else
	janet_panic("typed array buffer out of bound");
    } else {
      janet_panic("expected typed array");
    }
    return janet_wrap_nil();
}


/* static int marshal_push_ta_buffer(MarshalState *st, Janet x, int flags) { */
/*   TA_Buffer *buffer =(TA_Buffer *)janet_unwrap_abstract(x); */
/*   /\* Record reference *\/ */
/*   janet_table_put(&st->seen, x, janet_wrap_integer(st->nextid++)) */
/*   pushbyte(st, LB_TA_BUFFER); */
/*   pushint(st, buffer->size); */
/*   pushint(st, buffer->flags); */
/*   pushbytes(st, buffer->data, buffer->size); */
/* } */



>>>>>>> 4d07176f


static const JanetReg ta_cfuns[] = {
    {
        "tarray/new", cfun_typed_array_new,
        JDOC("(tarray/new type size [stride = 1 [offset = 0 [tarray | buffer]]] )\n\n"
             "Create new typed array")
    },
    {
        "tarray/buffer", cfun_typed_array_buffer,
        JDOC("(tarray/buffer (array | size) )\n\n"
             "return typed array buffer or create a new buffer ")
    },
    {
        "tarray/length", cfun_typed_array_size,
        JDOC("(tarray/length (array | buffer) )\n\n"
             "return typed array or buffer size ")
    },
    {
        "tarray/properties", cfun_typed_array_properties,
        JDOC("(tarray/properties array )\n\n"
             "return typed array properties as a struct")
    },
    {
        "abstract/properties", cfun_abstract_properties,
        JDOC("(abstract/properties tag)\n\n"
             "return abstract type properties as a struct")
    },

    {NULL, NULL, NULL}
};


/* Module entry point */
void janet_lib_typed_array(JanetTable *env) {
    janet_core_cfuns(env, NULL, ta_cfuns);
    janet_register_abstract_type(&ta_buffer_type,1111);
}<|MERGE_RESOLUTION|>--- conflicted
+++ resolved
@@ -337,7 +337,6 @@
     return janet_wrap_struct(janet_struct_end(props));
 }
 
-<<<<<<< HEAD
 static Janet cfun_abstract_properties(int32_t argc, Janet *argv) {
     janet_fixarity(argc, 1);
     JanetAbstractTypeInfo * info;
@@ -357,7 +356,7 @@
     return janet_wrap_struct(janet_struct_end(props));
 }
 
-=======
+/*
 static Janet cfun_typed_array_copy_bytes(int32_t argc, Janet *argv) {
     janet_fixarity(argc, 4);
     if (is_ta_type(argv[0]) && is_ta_type(argv[2])) {
@@ -405,21 +404,7 @@
     }
     return janet_wrap_nil();
 }
-
-
-/* static int marshal_push_ta_buffer(MarshalState *st, Janet x, int flags) { */
-/*   TA_Buffer *buffer =(TA_Buffer *)janet_unwrap_abstract(x); */
-/*   /\* Record reference *\/ */
-/*   janet_table_put(&st->seen, x, janet_wrap_integer(st->nextid++)) */
-/*   pushbyte(st, LB_TA_BUFFER); */
-/*   pushint(st, buffer->size); */
-/*   pushint(st, buffer->flags); */
-/*   pushbytes(st, buffer->data, buffer->size); */
-/* } */
-
-
-
->>>>>>> 4d07176f
+*/
 
 
 static const JanetReg ta_cfuns[] = {
